--- conflicted
+++ resolved
@@ -129,52 +129,6 @@
 }
 
 /**
-<<<<<<< HEAD
- * Middleware function to require HMAC authentication for endpoints
- * Returns null if authentication passes, or a Response if it fails
- * 
- * @param request - The incoming request
- * @param env - Environment variables
- * @param body - Optional body string for POST requests (to avoid double-reading)
- */
-export async function requireHmacAuth(
-  request: Request, 
-  env: Environment,
-  body?: string
-): Promise<Response | null> {
-  // For POST requests, check Content-Length before processing
-  if (request.method === 'POST') {
-    const contentLength = request.headers.get('content-length');
-    if (contentLength) {
-      const size = parseInt(contentLength, 10);
-      // Limit to 10MB to prevent DoS attacks
-      if (size > 10 * 1024 * 1024) {
-        console.warn(`🚨 Request body too large: ${size} bytes`);
-        return new Response(JSON.stringify({
-          success: false,
-          error: 'Request body too large (max 10MB)'
-        }), {
-          status: 413,
-          headers: { 'Content-Type': 'application/json' }
-        });
-      }
-    }
-    
-    // If body is not provided, read it here to avoid double-reading
-    if (body === undefined) {
-      body = await request.text();
-    }
-  } else {
-    // For non-POST requests, body should be empty
-    body = '';
-  }
-
-  if (!(await verifyHmacSignature(request, env, body))) {
-    console.warn(`🚨 Unauthorized access attempt to ${request.url}`);
-    return createUnauthorizedResponse('HMAC authentication required');
-  }
-  return null; // Continue processing
-=======
  * HMAC authentication middleware
  * Rejects requests with Authorization header before any HMAC validation
  */
@@ -196,5 +150,4 @@
   
   // Return null to indicate successful authentication
   return null;
->>>>>>> 5ff608b8
 }